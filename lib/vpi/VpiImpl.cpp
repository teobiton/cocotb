/******************************************************************************
* Copyright (c) 2013 Potential Ventures Ltd
* All rights reserved.
*
* Redistribution and use in source and binary forms, with or without
* modification, are permitted provided that the following conditions are met:
*    * Redistributions of source code must retain the above copyright
*      notice, this list of conditions and the following disclaimer.
*    * Redistributions in binary form must reproduce the above copyright
*      notice, this list of conditions and the following disclaimer in the
*      documentation and/or other materials provided with the distribution.
*    * Neither the name of Potential Ventures Ltd
*      names of its contributors may be used to endorse or promote products
*      derived from this software without specific prior written permission.
*
* THIS SOFTWARE IS PROVIDED BY THE COPYRIGHT HOLDERS AND CONTRIBUTORS "AS IS" AND
* ANY EXPRESS OR IMPLIED WARRANTIES, INCLUDING, BUT NOT LIMITED TO, THE IMPLIED
* WARRANTIES OF MERCHANTABILITY AND FITNESS FOR A PARTICULAR PURPOSE ARE
* DISCLAIMED. IN NO EVENT SHALL POTENTIAL VENTURES LTD BE LIABLE FOR ANY
* DIRECT, INDIRECT, INCIDENTAL, SPECIAL, EXEMPLARY, OR CONSEQUENTIAL DAMAGES
* (INCLUDING, BUT NOT LIMITED TO, PROCUREMENT OF SUBSTITUTE GOODS OR SERVICES;
* LOSS OF USE, DATA, OR PROFITS; OR BUSINESS INTERRUPTION) HOWEVER CAUSED AND
* ON ANY THEORY OF LIABILITY, WHETHER IN CONTRACT, STRICT LIABILITY, OR TORT
* (INCLUDING NEGLIGENCE OR OTHERWISE) ARISING IN ANY WAY OUT OF THE USE OF THIS
* SOFTWARE, EVEN IF ADVISED OF THE POSSIBILITY OF SUCH DAMAGE.
******************************************************************************/

#include "VpiImpl.h"
#include <vector>

extern "C" {

static VpiCbHdl *sim_init_cb;
static VpiCbHdl *sim_finish_cb;
static VpiImpl *vpi_table;

}

const char *VpiImpl::reason_to_string(int reason)
{
    switch (reason) {
    case cbValueChange:
        return "cbValueChange";
    case cbAtStartOfSimTime:
        return "cbAtStartOfSimTime";
    case cbReadWriteSynch:
        return "cbReadWriteSynch";
    case cbReadOnlySynch:
        return "cbReadOnlySynch";
    case cbNextSimTime:
        return "cbNextSimTime";
    case cbAfterDelay:
        return "cbAfterDelay";
    case cbStartOfSimulation:
        return "cbStartOfSimulation";
    case cbEndOfSimulation:
        return "cbEndOfSimulation";
    default:
        return "unknown";
    }
}

void VpiImpl::get_sim_time(uint32_t *high, uint32_t *low)
{
    s_vpi_time vpi_time_s;
    vpi_time_s.type = vpiSimTime;       //vpiSimTime;
    vpi_get_time(NULL, &vpi_time_s);
    check_vpi_error();
    *high = vpi_time_s.high;
    *low = vpi_time_s.low;
}

gpi_objtype_t to_gpi_objtype(int32_t vpitype)
{
    switch (vpitype) {
        case vpiNet:
        case vpiNetBit:
        case vpiReg:
        case vpiRegBit:
            return GPI_REGISTER;

        case vpiInterfaceArray:
        case vpiPackedArrayVar:
        case vpiRegArray:
        case vpiNetArray:
            return GPI_ARRAY;

        case vpiEnumNet:
            return GPI_ENUM;

        case vpiParameter:
            return GPI_PARAMETER;


        case vpiStructVar:
            return GPI_STRUCTURE;

        case vpiModport:
        case vpiInterface:
        case vpiModule:
            return GPI_MODULE;

        default:
            return GPI_UNKNOWN;
    }
}


GpiObjHdl* VpiImpl::create_gpi_obj_from_handle(vpiHandle new_hdl, std::string &name)
{
    int32_t type;
    GpiObjHdl *new_obj = NULL;
    if (vpiUnknown == (type = vpi_get(vpiType, new_hdl))) {
        LOG_DEBUG("vpiUnknown returned from vpi_get(vpiType, ...)")
        return NULL;
    }

    /* What sort of instance is this ?*/
    switch (type) {
        case vpiNet:
        case vpiNetBit:
        case vpiReg:
        case vpiRegBit:
        case vpiParameter:
        case vpiRegArray:
        case vpiNetArray:
        case vpiEnumNet:
<<<<<<< HEAD
            new_obj = new VpiSignalObjHdl(this, new_hdl, to_gpi_objtype(type));
=======
        case vpiEnumVar:
        case vpiIntVar:
            new_obj = new VpiSignalObjHdl(this, new_hdl);
>>>>>>> 9c89c4ff
            break;
        case vpiStructVar:
        case vpiModule:
        case vpiInterface:
        case vpiModport:
        case vpiInterfaceArray:
        case vpiRefObj:
        case vpiPackedArrayVar:
            new_obj = new GpiObjHdl(this, new_hdl, to_gpi_objtype(type));
            break;
        default:
            LOG_WARN("Not able to map type %d to object.", type);
            return NULL;
    }

    new_obj->initialise(name);

    return new_obj;
}

GpiObjHdl* VpiImpl::native_check_create(std::string &name, GpiObjHdl *parent)
{
    vpiHandle new_hdl;
    std::string fq_name = parent->get_name() + "." + name;
    std::vector<char> writable(fq_name.begin(), fq_name.end());
    writable.push_back('\0');

    new_hdl = vpi_handle_by_name(&writable[0], NULL);
    if (new_hdl == NULL) {
        LOG_DEBUG("Unable to query vpi_get_handle_by_name %s", fq_name.c_str());
        return NULL;
    }
    GpiObjHdl* new_obj = create_gpi_obj_from_handle(new_hdl, fq_name);
    if (new_obj == NULL) {
        vpi_free_object(new_hdl);
        LOG_ERROR("Unable to query fetch object %s", fq_name.c_str());
        return NULL;
    }
    return new_obj;
}

GpiObjHdl* VpiImpl::native_check_create(uint32_t index, GpiObjHdl *parent)
{
    GpiObjHdl *parent_hdl = sim_to_hdl<GpiObjHdl*>(parent);
    vpiHandle vpi_hdl = parent_hdl->get_handle<vpiHandle>();
    vpiHandle new_hdl;

    new_hdl = vpi_handle_by_index(vpi_hdl, index);
    if (new_hdl == NULL) {
        LOG_DEBUG("Unable to vpi_get_handle_by_index %d", index);
        return NULL;
    }
    std::string name = vpi_get_str(vpiFullName, new_hdl);
    GpiObjHdl* new_obj = create_gpi_obj_from_handle(new_hdl, name);
    if (new_obj == NULL) {
        vpi_free_object(new_hdl);
        LOG_ERROR("Unable to fetch object below entity (%s) at index (%d)",
                                 parent->get_name_str(), index);
        return NULL;
    }
    return new_obj;
}

GpiObjHdl *VpiImpl::get_root_handle(const char* name)
{
    vpiHandle root;
    vpiHandle iterator;
    GpiObjHdl *rv;
    std::string root_name;

    // vpi_iterate with a ref of NULL returns the top level module
    iterator = vpi_iterate(vpiModule, NULL);
    check_vpi_error();

    for (root = vpi_scan(iterator); root != NULL; root = vpi_scan(iterator)) {

        if (name == NULL || !strcmp(name, vpi_get_str(vpiFullName, root)))
            break;
    }

    if (!root) {
        check_vpi_error();
        goto error;
    }

    //Need to free the iterator if it didn't return NULL
    if (iterator && !vpi_free_object(iterator)) {
        LOG_WARN("VPI: Attempting to free root iterator failed!");
        check_vpi_error();
    }

<<<<<<< HEAD
    rv = new GpiObjHdl(this, root, to_gpi_objtype(vpi_get(vpiType, root)));
=======
    root_name = vpi_get_str(vpiFullName, root);
    rv = new GpiObjHdl(this, root);
>>>>>>> 9c89c4ff
    rv->initialise(root_name);

    return rv;

  error:

    LOG_CRITICAL("VPI: Couldn't find root handle %s", name);

    iterator = vpi_iterate(vpiModule, NULL);

    for (root = vpi_scan(iterator); root != NULL; root = vpi_scan(iterator)) {

        LOG_CRITICAL("VPI: Toplevel instances: %s != %s...", name, vpi_get_str(vpiFullName, root));

        if (name == NULL || !strcmp(name, vpi_get_str(vpiFullName, root)))
            break;
    }

    return NULL;
}

GpiIterator *VpiImpl::iterate_handle(uint32_t type, GpiObjHdl *obj_hdl)
{
    vpiHandle vpi_hdl = obj_hdl->get_handle<vpiHandle>();

    vpiHandle iterator;
    iterator = vpi_iterate(vpiNet, vpi_hdl);

    GpiIterator *new_iter;
    new_iter = new GpiIterator(this, iterator);
    return new_iter;
}

GpiObjHdl *VpiImpl::next_handle(GpiIterator *iter)
{
    vpiHandle obj;
    GpiObjHdl *new_obj = NULL;

    obj = vpi_scan((vpiHandle)iter->m_iter_hdl);

    if (NULL==obj)
        return new_obj;

    std::string name = vpi_get_str(vpiFullName, obj);
    new_obj = create_gpi_obj_from_handle(obj, name);
    return new_obj;
}

GpiCbHdl *VpiImpl::register_timed_callback(uint64_t time_ps)
{
    VpiTimedCbHdl *hdl = new VpiTimedCbHdl(this, time_ps);

    if (hdl->arm_callback()) {
        delete(hdl);
        hdl = NULL;
    }

    return hdl;
}

GpiCbHdl *VpiImpl::register_readwrite_callback(void)
{
    if (m_read_write.arm_callback())
        return NULL;

    return &m_read_write;
}

GpiCbHdl *VpiImpl::register_readonly_callback(void)
{
    if (m_read_only.arm_callback())
        return NULL;

    return &m_read_only;
}

GpiCbHdl *VpiImpl::register_nexttime_callback(void)
{
    if (m_next_phase.arm_callback())
        return NULL;

    return &m_next_phase;
}

int VpiImpl::deregister_callback(GpiCbHdl *gpi_hdl)
{
    gpi_hdl->cleanup_callback();
    return 0;
}

// If the Pything world wants things to shut down then unregister
// the callback for end of sim
void VpiImpl::sim_end(void)
{
    /* Some sims do not seem to be able to deregister the end of sim callback
     * so we need to make sure we have tracked this and not call the handler
     */
    if (GPI_DELETE != sim_finish_cb->get_call_state()) {
        sim_finish_cb->set_call_state(GPI_DELETE);
        vpi_control(vpiFinish);
        check_vpi_error();
    }
}

extern "C" {

// Main re-entry point for callbacks from simulator
int32_t handle_vpi_callback(p_cb_data cb_data)
{
    int rv = 0;

    VpiCbHdl *cb_hdl = (VpiCbHdl*)cb_data->user_data;

    if (!cb_hdl)
        LOG_CRITICAL("VPI: Callback data corrupted");

    gpi_cb_state_e old_state = cb_hdl->get_call_state();

    if (old_state == GPI_PRIMED) {

        cb_hdl->set_call_state(GPI_CALL);
        cb_hdl->run_callback();

        gpi_cb_state_e new_state = cb_hdl->get_call_state();

        /* We have re-primed in the handler */
        if (new_state != GPI_PRIMED)
            if (cb_hdl->cleanup_callback())
                delete cb_hdl;

    } else {
        /* Issue #188: This is a work around for a modelsim */
        if (cb_hdl->cleanup_callback())
            delete cb_hdl;
    }

    return rv;
};


static void register_embed(void)
{
    vpi_table = new VpiImpl("VPI");
    gpi_register_impl(vpi_table);
    gpi_load_extra_libs();
}


static void register_initial_callback(void)
{
    sim_init_cb = new VpiStartupCbHdl(vpi_table);
    sim_init_cb->arm_callback();
}

static void register_final_callback(void)
{
    sim_finish_cb = new VpiShutdownCbHdl(vpi_table);
    sim_finish_cb->arm_callback();
}

// Called at compile time to validate the arguments to the system functions
// we redefine (info, warning, error, fatal).
//
// Expect either no arguments or a single string
static int system_function_compiletf(char *userdata)
{
    vpiHandle systf_handle, arg_iterator, arg_handle;
    int tfarg_type;

    systf_handle = vpi_handle(vpiSysTfCall, NULL);
    arg_iterator = vpi_iterate(vpiArgument, systf_handle);

    if (arg_iterator == NULL)
        return 0;

    arg_handle = vpi_scan(arg_iterator);
    tfarg_type = vpi_get(vpiType, arg_handle);

    // FIXME: HACK for some reason Icarus returns a vpiRealVal type for strings?
    if (vpiStringVal != tfarg_type && vpiRealVal != tfarg_type) {
        vpi_printf("ERROR: $[info|warning|error|fata] argument wrong type: %d\n",
                    tfarg_type);
        vpi_free_object(arg_iterator);
        vpi_control(vpiFinish, 1);
        return -1;
    }
    return 0;
}

static int systf_info_level           = GPIInfo;
static int systf_warning_level        = GPIWarning;
static int systf_error_level          = GPIError;
static int systf_fatal_level          = GPICritical;

// System function to permit code in the simulator to fail a test
// TODO: Pass in an error string
static int system_function_overload(char *userdata)
{
    vpiHandle systfref, args_iter, argh;
    struct t_vpi_value argval;
    const char *msg = "*** NO MESSAGE PROVIDED ***";

    // Obtain a handle to the argument list
    systfref = vpi_handle(vpiSysTfCall, NULL);
    args_iter = vpi_iterate(vpiArgument, systfref);

    // The first argument to fatal is the FinishNum which we discard
    if (args_iter && *userdata == systf_fatal_level) {
        argh = vpi_scan(args_iter);
    }

    if (args_iter) {
        // Grab the value of the first argument
        argh = vpi_scan(args_iter);
        argval.format = vpiStringVal;
        vpi_get_value(argh, &argval);
        vpi_free_object(args_iter);
        msg = argval.value.str;
    }

    gpi_log("simulator", *userdata, vpi_get_str(vpiFile, systfref), "", (long)vpi_get(vpiLineNo, systfref), msg );

    // Fail the test for critical errors
    if (GPICritical == *userdata)
        gpi_embed_event(SIM_TEST_FAIL, argval.value.str);

    return 0;
}

static void register_system_functions(void)
{
    s_vpi_systf_data tfData = { vpiSysTask, vpiSysTask };

    tfData.sizetf       = NULL;
    tfData.compiletf    = system_function_compiletf;
    tfData.calltf       = system_function_overload;

    tfData.user_data    = (char *)&systf_info_level;
    tfData.tfname       = "$info";
    vpi_register_systf( &tfData );

    tfData.user_data    = (char *)&systf_warning_level;
    tfData.tfname       = "$warning";
    vpi_register_systf( &tfData );

    tfData.user_data    = (char *)&systf_error_level;
    tfData.tfname       = "$error";
    vpi_register_systf( &tfData );

    tfData.user_data    = (char *)&systf_fatal_level;
    tfData.tfname       = "$fatal";
    vpi_register_systf( &tfData );

}

void (*vlog_startup_routines[])(void) = {
    register_embed,
    register_system_functions,
    register_initial_callback,
    register_final_callback,
    0
};


// For non-VPI compliant applications that cannot find vlog_startup_routines symbol
void vlog_startup_routines_bootstrap(void) {
    void (*routine)(void);
    int i;
    routine = vlog_startup_routines[0];
    for (i = 0, routine = vlog_startup_routines[i];
         routine;
         routine = vlog_startup_routines[++i]) {
        routine();
    }
}

}

GPI_ENTRY_POINT(vpi, register_embed)<|MERGE_RESOLUTION|>--- conflicted
+++ resolved
@@ -125,13 +125,9 @@
         case vpiRegArray:
         case vpiNetArray:
         case vpiEnumNet:
-<<<<<<< HEAD
-            new_obj = new VpiSignalObjHdl(this, new_hdl, to_gpi_objtype(type));
-=======
         case vpiEnumVar:
         case vpiIntVar:
-            new_obj = new VpiSignalObjHdl(this, new_hdl);
->>>>>>> 9c89c4ff
+            new_obj = new VpiSignalObjHdl(this, new_hdl, to_gpi_objtype(type));
             break;
         case vpiStructVar:
         case vpiModule:
@@ -223,12 +219,8 @@
         check_vpi_error();
     }
 
-<<<<<<< HEAD
+    root_name = vpi_get_str(vpiFullName, root);
     rv = new GpiObjHdl(this, root, to_gpi_objtype(vpi_get(vpiType, root)));
-=======
-    root_name = vpi_get_str(vpiFullName, root);
-    rv = new GpiObjHdl(this, root);
->>>>>>> 9c89c4ff
     rv->initialise(root_name);
 
     return rv;
